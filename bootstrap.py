--- conflicted
+++ resolved
@@ -73,12 +73,9 @@
     db.acquisitions.create_index('session')
     db.acquisitions.create_index('uid')
     db.acquisitions.create_index('collections')
-<<<<<<< HEAD
-    db.authtokens.create_index('timestamp', expireAfterSeconds=600)
     db.uploads.create_index('timestamp', expireAfterSeconds=60)
-=======
     db.authtokens.create_index('timestamp', expireAfterSeconds=72000)
->>>>>>> 4fc0feb8
+
     db.downloads.create_index('timestamp', expireAfterSeconds=60)
     # TODO: apps and jobs indexes (indicies?)
 
