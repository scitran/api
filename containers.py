# @author:  Gunnar Schaefer, Kevin S. Hahn

import logging
log = logging.getLogger('scitran.api')

import os
import bson
import shutil
import datetime
import jsonschema

import tempdir as tempfile

import base
import util
import users


FILE_SCHEMA = {
    '$schema': 'http://json-schema.org/draft-04/schema#',
    'title': 'File',
    'type': 'object',
    'properties': {
        'name': {
            'title': 'Name',
            'type': 'string',
        },
        'ext': {
            'title': 'Extension',
            'type': 'string',
        },
        'filesize': {
            'title': 'Size',
            'type': 'integer',
        },
        'sha1': {
            'title': 'SHA-1',
            'type': 'string',
        },
        'type': {
            'title': 'Type',
            'type': 'string',
        },
        'kinds': {
            'title': 'Kinds',
            'type': 'array',
        },
        'state': {
            'title': 'State',
            'type': 'array',
        },
    },
    'required': ['name', 'ext', 'filesize', 'sha1', 'type', 'kinds', 'state'],
    'additionalProperties': False
}

FILE_UPLOAD_SCHEMA = {
    '$schema': 'http://json-schema.org/draft-04/schema#',
    'title': 'Upload',
    'type': 'object',
    'properties': {
        'files': {
            'title': 'Files',
            'type': 'array',
            'items': FILE_SCHEMA,
            'uniqueItems': True,
        },
    },
    'required': ['files'],
    'additionalProperties': False,
}

FILE_ACCESS_SCHEMA = {
    '$schema': 'http://json-schema.org/draft-04/schema#',
    'title': 'File Download',
    'anyOf': [
        {
            'type': 'object',
            'properties': {
                'type': {
                    'title': 'Type',
                    'type': 'string',
                },
                'kinds': {
                    'title': 'Kinds',
                    'type': 'array',
                },
                'state': {
                    'title': 'State',
                    'type': 'array',
                },
            },
            'required': ['type', 'kinds', 'state'],
        },
        {
            'type': 'object',
            'properties': {
                'name': {
                    'title': 'Type',
                    'type': 'string',
                },
                'ext': {
                    'title': 'Type',
                    'type': 'string',
                },
            },
            'required': ['name'],
        },
    ],
}


class ContainerList(base.RequestHandler):

    def _post(self):
        try:
            json_body = self.request.json_body
            jsonschema.validate(json_body, self.post_schema)
        except (ValueError, jsonschema.ValidationError) as e:
            self.abort(400, str(e))
        return json_body

    def _get(self, query, projection, admin_only=False):
        if self.public_request:
            query['public'] = True
        else:
            projection['permissions'] = {'$elemMatch': {'_id': self.uid, 'site': self.source_site}}
            if not self.superuser_request:
                if admin_only:
                    query['permissions'] = {'$elemMatch': {'_id': self.uid, 'site': self.source_site, 'access': 'admin'}}
                else:
                    query['permissions'] = {'$elemMatch': {'_id': self.uid, 'site': self.source_site}}
        containers = list(self.dbc.find(query, projection))
        for container in containers:
            container['_id'] = str(container['_id'])
            container.setdefault('timestamp', datetime.datetime.utcnow())
            container['timestamp'], container['timezone'] = util.format_timestamp(container['timestamp'], container.get('timezone')) # TODO json serializer should do this
        return containers


class Container(base.RequestHandler):

    def _get(self, _id, min_role=None, filename=None, perm_only=False, dbc=None, dbc_name=None):
        dbc = dbc or self.dbc
        dbc_name = dbc_name or self.__class__.__name__
        container = dbc.find_one({'_id': _id}, ['permissions'] if perm_only else None)
        if not container:
            self.abort(404, 'no such ' + dbc_name)
        user_perm = util.user_perm(container['permissions'], self.uid, self.source_site)
        if self.public_request:
            ticket_id = self.request.get('ticket')
            if ticket_id:
                ticket = self.app.db.downloads.find_one({'_id': ticket_id})
                if not ticket: # FIXME need better security
                    self.abort(404, 'no such ticket')
                if ticket['target'] != _id or ticket['filename'] != filename:
                    self.abort(400, 'ticket not for this resource')
            elif not container.get('public', False):
                self.abort(403, 'this ' + dbc_name + ' is not public')
            del container['permissions']
        elif not self.superuser_request:
            if not user_perm:
                self.abort(403, self.uid + ' does not have permissions on this ' + dbc_name)
            if min_role and users.INTEGER_ROLES[user_perm['access']] < users.INTEGER_ROLES[min_role]:
                self.abort(403, self.uid + ' does not have at least ' + min_role + ' permissions on this ' + dbc_name)
            if user_perm['access'] != 'admin': # if not admin, mask permissions of other users
                container['permissions'] = [user_perm]
        if self.request.get('paths').lower() in ('1', 'true'):
            for fileinfo in container['files']:
                fileinfo['path'] = str(_id)[-3:] + '/' + str(_id) + '/' + fileinfo['filename']
        container['_id'] = str(container['_id'])
        container.setdefault('timestamp', datetime.datetime.utcnow())
        container['timestamp'], container['timezone'] = util.format_timestamp(container['timestamp'], container.get('timezone')) # TODO json serializer should do this
        for note in container.get('notes', []):
            note['timestamp'], _ = util.format_timestamp(note['timestamp']) # TODO json serializer should do this
        return container, user_perm

    def _put(self, _id):
        json_body = self.validate_json_body(_id, ['project'])
        self._get(_id, 'admin' if 'permissions' in json_body else 'rw', perm_only=True)
        self.update_db(_id, json_body)
        return json_body

    def _delete(self, _id):
        self.dbc.delete_one({'_id': _id})
        container_path = os.path.join(self.app.config['data_path'], str(_id)[-3:] + '/' + str(_id))
        if os.path.isdir(container_path):
            log.debug('deleting ' + container_path)
            shutil.rmtree(container_path)

    def validate_json_body(self, _id, oid_keys=[]):
        try:
            json_body = self.request.json_body
            jsonschema.validate(json_body, self.put_schema)
        except (ValueError, jsonschema.ValidationError) as e:
            self.abort(400, str(e))
        if 'permissions' in json_body and json_body['permissions'] is None:
            json_body.pop('permissions')
        for key in oid_keys:
            if key in json_body:
                json_body[key] = bson.ObjectId(json_body[key])
        return json_body

    def update_db(self, _id, json_body):
        for note in json_body.get('notes', []):
            note.setdefault('author', self.uid)
<<<<<<< HEAD
            if 'timestamp' in note:
                note['timestamp'] = util.parse_timestamp(note['timestamp'])
            else:
                note['timestamp'] = datetime.datetime.utcnow()
=======
            if 'timestamp' not in note:
                note['timestamp'], _ = util.format_timestamp()
>>>>>>> 4fc0feb8
        self.dbc.update({'_id': _id}, {'$set': util.mongo_dict(json_body)})

    def file(self, cid, filename):
        _id = bson.ObjectId(cid)
        if self.request.method == 'GET':
            container, _ = self._get(_id, 'ro', filename)
            return self._get_file(_id, container, filename)
        elif self.request.method in ['POST', 'DELETE']:
            container, _ = self._get(_id, 'rw', filename)
            return self._get_file(_id, container, filename)
        elif self.request.method == 'PUT':
            container, _ = self._get(_id, 'rw', filename)
            return self._put_file(_id, container, filename)
        else:
            self.abort(405)

    def _get_file(self, _id, container, filename):
        """Download or delete one file."""
        # FIXME:
        # we need a genral way to ask for a single file from a zip file
        # that works for tiles as well as for dicoms

        for fileinfo in container.get('files', []):
            if fileinfo['filename'] == filename:
                break
        else:
            self.abort(404, 'no such file')
        filepath = os.path.join(self.app.config['data_path'], str(_id)[-3:] + '/' + str(_id), filename)
        if self.request.method == 'GET':
            self.response.app_iter = open(filepath, 'rb')
            self.response.headers['Content-Length'] = str(fileinfo['filesize']) # must be set after setting app_iter
            if self.request.get('view').lower() in ['1', 'true']:
                self.response.headers['Content-Type'] = fileinfo.get('mimetype', 'application/octet-stream')
            else:
                self.response.headers['Content-Type'] = 'application/octet-stream'
                self.response.headers['Content-Disposition'] = 'attachment; filename="' + filename + '"'
        elif self.request.method == 'POST':
            ticket = util.download_ticket('file', _id, filename, fileinfo['filesize'])
            tkt_id = self.app.db.downloads.insert(ticket)
            return {'ticket': tkt_id}
        elif self.request.method == 'DELETE':
            r = self.dbc.update_one({'_id': _id}, {'$pull': {'files': {'filename': filename}}})
            if r.modified_count != 1:
                self.abort(400) # FIXME need better error checking
            if os.path.exists(filepath):
                os.remove(filepath)
                log.info('removed file ' + filepath)
            else:
                log.warning(filepath + ' does not exist')
        else:
            self.abort(405)

    def _put_file(self, _id, container, filename):
        """Receive a targeted processor or user upload."""
        #if not self.uid and not self.drone_request:
        #    self.abort(402, 'uploads must be from an authorized user or drone')
        if 'Content-MD5' not in self.request.headers:
            self.abort(400, 'Request must contain a valid "Content-MD5" header.')
        flavor = self.request.get('flavor', 'data')
        if flavor not in ['data', 'attachment']:
            self.abort(400, 'Query must contain flavor parameter: "data" or "attachment".')
        with tempfile.TemporaryDirectory(prefix='.tmp', dir=self.app.config['upload_path']) as tempdir_path:
            filepath = os.path.join(tempdir_path, filename)
            success, sha1sum = util.receive_stream_and_validate(self.request.body_file, filepath, self.request.headers['Content-MD5'])
            if not success:
                self.abort(400, 'Content-MD5 mismatch.')
<<<<<<< HEAD
            filesize = os.path.getsize(filepath)
            mimetype = util.guess_mimetype(filepath)
            filetype = util.guess_filetype(filepath, mimetype)
            datainfo = {
                    'fileinfo': {
                        'filename': filename,
                        'filesize': filesize,
                        'filehash': sha1sum,
                        'filetype': filetype,
                        'flavor': flavor,
                        'mimetype': mimetype,
                        },
                    }
            log.info('Received    %s [%s] from %s' % (filename, util.hrsize(filesize), self.request.client_addr))
            util.commit_file(self.dbc, _id, datainfo, filepath, self.app.config['data_path'])
=======
            return filepath

        if self.request.content_type != 'multipart/form-data':
            self.abort(400, 'content-type must be "multipart/form-data"')
        # TODO: metadata validation
        _id = bson.ObjectId(cid)
        container, _ = self._get(_id, 'rw')
        data_path = self.app.config['data_path']
        quarantine_path = self.app.config['quarantine_path']
        hashes = []
        with tempfile.TemporaryDirectory(prefix='.tmp', dir=self.app.config['data_path']) as tempdir_path:
            # get and hash the metadata
            metahash = hashlib.sha1()
            metastr = self.request.POST.get('metadata').file.read()  # returns a string?
            metadata = json.loads(metastr)
            metahash.update(metastr)
            hashes.append({'name': 'metadata', 'sha1': metahash.hexdigest()})

            sha1s = json.loads(self.request.POST.get('sha').file.read())
            for finfo in metadata:
                fname = finfo.get('name') + finfo.get('ext')  # finfo['ext'] will always be empty
                fhash = hashlib.sha1()
                fobj = self.request.POST.get(fname).file
                filepath = os.path.join(tempdir_path, fname)
                with open(filepath, 'wb') as fd:
                    for chunk in iter(lambda: fobj.read(2**20), ''):
                        fhash.update(chunk)
                        fd.write(chunk)
                for s in sha1s:
                    if fname == s.get('name'):
                        if fhash.hexdigest() != s.get('sha1'):
                            self.abort(400, 'Content-MD5 mismatch %s vs %s' % (fhash.hexdigest(), s.get('sha1')))
                        else:
                            finfo['sha1'] = s.get('sha1')
                            status, detail = util.insert_file(self.dbc, _id, finfo, filepath, s.get('sha1'), data_path, quarantine_path, flavor=flavor)
                        if status != 200:
                            self.abort(400, 'upload failed')
                        break
                else:
                    self.abort(400, '%s is not listed in the sha1s' % fname)

    def _fdm_put(self, cid=None, flavor='file'):
        """
        Receive a targeted processor or user upload for an attachment or file.

        This PUT route is used to add a file to an existing container, not for creating new containers.
        This upload is different from the main PUT route, because this does not update the main container
        metadata, nor does it try to parse the file to determine sorting information. The uploaded file(s)
        will always get uploaded to the specificied container.

        Accepts a multipart request that uploads each file to an array form field 'file'.

        Example uploading one file:

          ------WebKitFormBoundaryAVH8u1QBLfm51vbT
          Content-Disposition: form-data; name="file[0]"; filename="someFile.png"
          Content-Type: image/png

          ------WebKitFormBoundaryAVH8u1QBLfm51vbT--

        Example uploading multiple files:

          ------WebKitFormBoundarylC41xBs7QiJ85YEX
          Content-Disposition: form-data; name="file[0]"; filename="anotherFile.jpg"
          Content-Type: image/jpeg

          ------WebKitFormBoundarylC41xBs7QiJ85YEX
          Content-Disposition: form-data; name="file[1]"; filename="aYetThirdFile.png"
          Content-Type: image/png

          ------WebKitFormBoundarylC41xBs7QiJ85YEX--

        """

        if self.request.content_type != 'multipart/form-data':
            self.abort(400, 'content-type must be "multipart/form-data"')

        # TODO: metadata validation
        _id = bson.ObjectId(cid)
        container, _ = self._get(_id, 'rw')
        data_path = self.app.config['data_path']
        quarantine_path = self.app.config['quarantine_path']

        with tempfile.TemporaryDirectory(prefix='.tmp', dir=self.app.config['data_path']) as tempdir_path:
            # metadata = json.loads(self.request.POST.get('metadata'))

            # Process one, or many files
            for fieldName, fieldContent in self.request.POST.items():

                # If this is a file field
                if fieldName.startswith('file'):
                    fobj = fieldContent.file
                    filename = fieldContent.filename
                    filepath = os.path.join(tempdir_path, filename)

                    log.info('Adding ' + filename + ' to ' + cid)

                    # Save and hash the file
                    fhash = hashlib.sha1()
                    with open(filepath, 'wb') as fd:
                        for chunk in iter(lambda: fobj.read(2**20), ''):
                            fhash.update(chunk)
                            fd.write(chunk)

                    expectedHash = 'pants'
                    actualHash = fhash.hexdigest()

                    if expectedHash != actualHash:
                        log.info('HASH MISMATCH %s vs %s' % (expectedHash, actualHash))

                    fn, ext = os.path.splitext(filename)
                    info = dict(
                        name=fn,
                        ext=ext,
                        size=os.path.getsize(filepath),
                        sha1=actualHash,
                    )

                    # Attach file to object
                    status, detail = util.insert_file(self.dbc, _id, info, filepath, actualHash, data_path, quarantine_path, flavor=flavor)

                    if status != 200:
                        self.abort(400, 'upload failed')

    def put_file(self, cid=None):
        """Receive a targeted upload of a dataset file."""
        if self.request.get('fdm').lower() in ('1', 'true'):
            self._fdm_put(cid, flavor='file')
        else:
            self._put(cid, flavor='file')

    def put_attachment(self, cid):
        """Recieve a targetted upload of an attachment file."""
        if self.request.get('fdm').lower() in ('1', 'true'):
            self._fdm_put(cid, flavor='attachment')
        else:
            self._put(cid, flavor='attachment')
>>>>>>> 4fc0feb8

    def get_tile(self, cid):
        """fetch info about a tiled tiff, or retrieve a specific tile."""
        _id = bson.ObjectId(cid)
        container, _ = self._get(_id, 'ro')  # need at least read access to view tiles
        montage_info = None
        for f in container.get('files'):
            if f['kinds'] == ['montage'] and f['ext'] == '.zip':
                montage_info = f
                break
        if not montage_info:
            self.abort(404, 'montage zip not found')
        fn = montage_info['name'] + montage_info['ext']
        fp = os.path.join(self.app.config['data_path'], cid[-3:], cid, fn)
        z = self.request.get('z')
        x = self.request.get('x')
        y = self.request.get('y')
        if not (z and x and y):
            return util.get_info(fp)
        else:
            self.response.content_type = 'image/jpeg'
            tile = util.get_tile(fp, int(z), int(x), int(y))
            if tile:
<<<<<<< HEAD
                self.response.write(tile)
=======
                self.response.write(tile)

    def get_attachment(self, cid):
        """Download one attachment."""
        fname = self.request.get('name')
        _id = bson.ObjectId(cid)
        container, _ = self._get(_id, 'ro')
        fpath = os.path.join(self.app.config['data_path'], str(_id)[-3:] + '/' + str(_id), fname)
        for a_info in container['attachments']:
            if (a_info['name'] + a_info['ext']) == fname:
                break
        else:
            self.abort(404, 'no such file')
        if self.request.method == 'GET':
            self.response.app_iter = open(fpath, 'rb')
            self.response.headers['Content-Length'] = str(a_info['size']) # must be set after setting app_iter
            self.response.headers['Content-Type'] = 'application/octet-stream'
        else:
            ticket = util.download_ticket('single', fpath, fname, a_info['size'])
            tkt_id = self.app.db.downloads.insert(ticket)
            return {'url': self.uri_for('named_download', fn=fname, _scheme='https', ticket=tkt_id)}

    def delete_attachment(self, cid):
        """Delete one attachment."""
        fname = self.request.get('name')
        _id = bson.ObjectId(cid)
        container, _ = self._get(_id, 'rw')
        fpath = os.path.join(self.app.config['data_path'], str(_id)[-3:] + '/' + str(_id), fname)
        for a_info in container['attachments']:
            if (a_info['name'] + a_info['ext']) == fname:
                break
        else:
            self.abort(404, 'no such file')

        name, _ = os.path.splitext(fname)
        success = self.dbc.update({'_id': _id, 'attachments.name': name}, {'$pull': {'attachments': {'name': name}}})
        if not success['updatedExisting']:
            log.info('could not remove database entry.')
        if os.path.exists(fpath):
            os.remove(fpath)
            log.info('removed file %s' % fpath)
        else:
            log.info('could not remove file, file %s does not exist' % fpath)
>>>>>>> 4fc0feb8
<|MERGE_RESOLUTION|>--- conflicted
+++ resolved
@@ -204,15 +204,10 @@
     def update_db(self, _id, json_body):
         for note in json_body.get('notes', []):
             note.setdefault('author', self.uid)
-<<<<<<< HEAD
             if 'timestamp' in note:
                 note['timestamp'] = util.parse_timestamp(note['timestamp'])
             else:
-                note['timestamp'] = datetime.datetime.utcnow()
-=======
-            if 'timestamp' not in note:
                 note['timestamp'], _ = util.format_timestamp()
->>>>>>> 4fc0feb8
         self.dbc.update({'_id': _id}, {'$set': util.mongo_dict(json_body)})
 
     def file(self, cid, filename):
@@ -279,7 +274,7 @@
             success, sha1sum = util.receive_stream_and_validate(self.request.body_file, filepath, self.request.headers['Content-MD5'])
             if not success:
                 self.abort(400, 'Content-MD5 mismatch.')
-<<<<<<< HEAD
+
             filesize = os.path.getsize(filepath)
             mimetype = util.guess_mimetype(filepath)
             filetype = util.guess_filetype(filepath, mimetype)
@@ -295,47 +290,8 @@
                     }
             log.info('Received    %s [%s] from %s' % (filename, util.hrsize(filesize), self.request.client_addr))
             util.commit_file(self.dbc, _id, datainfo, filepath, self.app.config['data_path'])
-=======
+
             return filepath
-
-        if self.request.content_type != 'multipart/form-data':
-            self.abort(400, 'content-type must be "multipart/form-data"')
-        # TODO: metadata validation
-        _id = bson.ObjectId(cid)
-        container, _ = self._get(_id, 'rw')
-        data_path = self.app.config['data_path']
-        quarantine_path = self.app.config['quarantine_path']
-        hashes = []
-        with tempfile.TemporaryDirectory(prefix='.tmp', dir=self.app.config['data_path']) as tempdir_path:
-            # get and hash the metadata
-            metahash = hashlib.sha1()
-            metastr = self.request.POST.get('metadata').file.read()  # returns a string?
-            metadata = json.loads(metastr)
-            metahash.update(metastr)
-            hashes.append({'name': 'metadata', 'sha1': metahash.hexdigest()})
-
-            sha1s = json.loads(self.request.POST.get('sha').file.read())
-            for finfo in metadata:
-                fname = finfo.get('name') + finfo.get('ext')  # finfo['ext'] will always be empty
-                fhash = hashlib.sha1()
-                fobj = self.request.POST.get(fname).file
-                filepath = os.path.join(tempdir_path, fname)
-                with open(filepath, 'wb') as fd:
-                    for chunk in iter(lambda: fobj.read(2**20), ''):
-                        fhash.update(chunk)
-                        fd.write(chunk)
-                for s in sha1s:
-                    if fname == s.get('name'):
-                        if fhash.hexdigest() != s.get('sha1'):
-                            self.abort(400, 'Content-MD5 mismatch %s vs %s' % (fhash.hexdigest(), s.get('sha1')))
-                        else:
-                            finfo['sha1'] = s.get('sha1')
-                            status, detail = util.insert_file(self.dbc, _id, finfo, filepath, s.get('sha1'), data_path, quarantine_path, flavor=flavor)
-                        if status != 200:
-                            self.abort(400, 'upload failed')
-                        break
-                else:
-                    self.abort(400, '%s is not listed in the sha1s' % fname)
 
     def _fdm_put(self, cid=None, flavor='file'):
         """
@@ -433,7 +389,6 @@
             self._fdm_put(cid, flavor='attachment')
         else:
             self._put(cid, flavor='attachment')
->>>>>>> 4fc0feb8
 
     def get_tile(self, cid):
         """fetch info about a tiled tiff, or retrieve a specific tile."""
@@ -457,9 +412,6 @@
             self.response.content_type = 'image/jpeg'
             tile = util.get_tile(fp, int(z), int(x), int(y))
             if tile:
-<<<<<<< HEAD
-                self.response.write(tile)
-=======
                 self.response.write(tile)
 
     def get_attachment(self, cid):
@@ -503,4 +455,3 @@
             log.info('removed file %s' % fpath)
         else:
             log.info('could not remove file, file %s does not exist' % fpath)
->>>>>>> 4fc0feb8
