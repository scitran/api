--- conflicted
+++ resolved
@@ -256,17 +256,10 @@
                 jsonschema.validate(json_body, UPLOAD_SCHEMA)
             except (ValueError, jsonschema.ValidationError) as e:
                 self.abort(400, str(e))
-<<<<<<< HEAD
             filetype = json_body['filetype']
             overwrites = json_body['overwrite']
 
             query = {'name': overwrites['project_name'], 'group': overwrites['group_name']}
-=======
-            filetype = metadata['filetype']
-            overwrite = metadata['overwrite']
-            # check project and group permissions before proceeding
-            query = {'name': overwrite['project_name'], 'group': overwrite['group_name']}
->>>>>>> 4fc0feb8
             project = self.app.db.projects.find_one(query) # verify permissions
             if not self.superuser_request:
                 user_perm = util.user_perm(project['permissions'], self.uid)
@@ -274,46 +267,7 @@
                     self.abort(403, self.uid + ' does not have permissions on this project')
                 if users.INTEGER_ROLES[user_perm['access']] < users.INTEGER_ROLES['rw']:
                     self.abort(403, self.uid + ' does not have at least ' + min_role + ' permissions on this project')
-<<<<<<< HEAD
-
-            acq_no = overwrites.get('acq_no')
-            arcname = overwrites['series_uid'] + ('_' + str(acq_no) if acq_no is not None else '') + '_' + filetype
-            ticket = util.upload_ticket(arcname=arcname) # store arcname for later reference
-            self.app.db.uploads.insert_one(ticket)
-            arcpath = os.path.join(self.app.config['upload_path'], ticket['_id'] + '.tar')
-            store_file(self.request.body_file, filename, self.request.headers['Content-MD5'], arcpath, arcname)
-            return {'ticket': ticket['_id']}
-
-        ticket = self.app.db.uploads.find_one({'_id': ticket_id})
-        if not ticket:
-            self.abort(404, 'no such ticket')
-        arcpath = os.path.join(self.app.config['upload_path'], ticket_id + '.tar')
-
-        if self.request.get('complete').lower() not in ['1', 'true']:
-            if 'Content-MD5' not in self.request.headers:
-                self.app.db.uploads.remove({'_id': ticket_id}) # delete ticket
-                self.abort(400, 'Request must contain a valid "Content-MD5" header.')
-            if not filename:
-                self.app.db.uploads.remove({'_id': ticket_id}) # delete ticket
-                self.abort(400, 'Request must contain a filename query parameter.')
-            self.app.db.uploads.update_one({'_id': ticket_id}, {'$set': {'timestamp': datetime.datetime.utcnow()}}) # refresh ticket
-            store_file(self.request.body_file, filename, self.request.headers['Content-MD5'], arcpath, ticket['arcname'])
-        else: # complete -> zip, hash, commit
-            filepath = arcpath[:-2] + 'gz'
-            with gzip.open(filepath, 'wb', compresslevel=6) as gzfile:
-                with open(arcpath) as rawfile:
-                    gzfile.writelines(rawfile)
-            os.remove(arcpath)
-            sha1 = hashlib.sha1()
-            with open(filepath, 'rb') as fd:
-                for chunk in iter(lambda: fd.read(2**20), ''):
-                    sha1.update(chunk)
-            fileinfo = util.parse_file(filepath, sha1.hexdigest())
-            if fileinfo is None:
-                util.quarantine_file(filepath, self.app.config['quarantine_path'])
-                self.abort(202, 'Quarantining %s (unparsable)' % filename)
-            util.commit_file(self.app.db.acquisitions, None, fileinfo, filepath, self.app.config['data_path'])
-=======
+
             # give the interior directory the same name the reaper would give
             acq_no = overwrite.get('acq_no', 1) if overwrite.get('manufacturer', '').upper() != 'SIEMENS' else None
             arcname = overwrite.get('series_uid', '') + ('_' + str(acq_no) if acq_no is not None else '') + '_' + filetype
@@ -357,7 +311,6 @@
                 os.remove(fp)  # always remove the original tar upon 'complete'. complete file is sorted or quarantined.
         else:
             self.abort(400, 'Expected _id (str), filename (str), and/or complete (bool) parameters and binary file content as body')
->>>>>>> 4fc0feb8
 
     def _preflight_archivestream(self, req_spec):
         data_path = self.app.config['data_path']
